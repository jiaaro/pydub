import itertools

from .utils import db_to_float


def detect_silence(audio_segment, min_silence_len=1000, silence_thresh=-16, seek_step=1):
    seg_len = len(audio_segment)

    # you can't have a silent portion of a sound that is longer than the sound
    if seg_len < min_silence_len:
        return []

    # convert silence threshold to a float value (so we can compare it to rms)
    silence_thresh = db_to_float(silence_thresh) * audio_segment.max_possible_amplitude

    # find silence and add start and end indicies to the to_cut list
    silence_starts = []

    # check successive (1 sec by default) chunk of sound for silence
    # try a chunk at every "seek step" (or every chunk for a seek step == 1)
    last_slice_start = seg_len - min_silence_len
    slice_starts = range(0, last_slice_start + 1, seek_step)

    # guarantee last_slice_start is included in the range
    # to make sure the last portion of the audio is seached
    if last_slice_start % seek_step:
        slice_starts = itertools.chain(slice_starts, [last_slice_start])

    for i in slice_starts:
        audio_slice = audio_segment[i:i + min_silence_len]
        if audio_slice.rms <= silence_thresh:
            silence_starts.append(i)

    # short circuit when there is no silence
    if not silence_starts:
        return []

    # combine the silence we detected into ranges (start ms - end ms)
    silent_ranges = []

    prev_i = silence_starts.pop(0)
    current_range_start = prev_i

    for silence_start_i in silence_starts:
        continuous = (silence_start_i == prev_i + seek_step)

        # sometimes two small blips are enough for one particular slice to be
        # non-silent, despite the silence all running together. Just combine
        # the two overlapping silent ranges.
        silence_has_gap = silence_start_i > (prev_i + min_silence_len)

        if not continuous and silence_has_gap:
            silent_ranges.append([current_range_start,
                                  prev_i + min_silence_len])
            current_range_start = silence_start_i
        prev_i = silence_start_i

    silent_ranges.append([current_range_start,
                          prev_i + min_silence_len])

    return silent_ranges


def detect_nonsilent(audio_segment, min_silence_len=1000, silence_thresh=-16, seek_step=1):
    silent_ranges = detect_silence(audio_segment, min_silence_len, silence_thresh, seek_step)
    len_seg = len(audio_segment)

    # if there is no silence, the whole thing is nonsilent
    if not silent_ranges:
        return [[0, len_seg]]

    # short circuit when the whole audio segment is silent
    if silent_ranges[0][0] == 0 and silent_ranges[0][1] == len_seg:
        return []

    prev_end_i = 0
    nonsilent_ranges = []
    for start_i, end_i in silent_ranges:
        nonsilent_ranges.append([prev_end_i, start_i])
        prev_end_i = end_i

    if end_i != len_seg:
        nonsilent_ranges.append([prev_end_i, len_seg])

    if nonsilent_ranges[0] == [0, 0]:
        nonsilent_ranges.pop(0)

    return nonsilent_ranges


def split_on_silence(audio_segment, min_silence_len=1000, silence_thresh=-16, keep_silence=100,
                     seek_step=1):
    """
<<<<<<< HEAD
    Parameters
    ----------
    audio_segment : AudioSegment
        Original pydub.AudioSegment() object.
    min_silence_len : int, optional
        Default = 1000
        Minimum length of a silence to be used for a split, in milliseconds.
    silence_thresh : float, optional
        Default = -16.0
        Anything quieter than this will be considered silence.
        Measured in dBFS.
    keep_silence : int, optional
        Default = 100
        The amount of silence to leave at the beginning and end of the chunks,
        in milliseconds. Keeps the sound from sounding like
        it is abruptly cut off.
=======
    audio_segment - original pydub.AudioSegment() object

    min_silence_len - (in ms) minimum length of a silence to be used for
        a split. default: 1000ms

    silence_thresh - (in dBFS) anything quieter than this will be
        considered silence. default: -16dBFS

    keep_silence - (in ms or True/False) leave some silence at the beginning
        and end of the chunks. Keeps the sound from sounding like it
        is abruptly cut off.
        When the length of the silence is less than the keep_silence duration
        it is split evenly between the preceding and following non-silent
        segments.
        If True is specified, all the silence is kept, if False none is kept.
        default: 100ms
>>>>>>> 7f4d5e3b
    """

    if isinstance(keep_silence, bool):
        keep_silence = len(audio_segment) if keep_silence else 0

    not_silence_ranges = detect_nonsilent(audio_segment, min_silence_len, silence_thresh, seek_step)

    # from the itertools documentation
    def pairwise(iterable):
        "s -> (s0,s1), (s1,s2), (s2, s3), ..."
        a, b = itertools.tee(iterable)
        next(b, None)
        return zip(a, b)

    start_min = 0
    chunks = []
    for (start_i, end_i), (start_ii, end_ii) in pairwise(not_silence_ranges):
        end_max = end_i + (start_ii - end_i + 1)//2  # +1 for rounding with integer division
        start_i = max(start_min, start_i - keep_silence)
        end_i = min(end_max, end_i + keep_silence)

        chunks.append(audio_segment[start_i:end_i])
        start_min = end_max

    chunks.append(audio_segment[max(start_min, start_ii - keep_silence):
                                min(len(audio_segment), end_ii + keep_silence)])


    return chunks


def detect_leading_silence(sound, silence_threshold=-50.0, chunk_size=10):
    '''
    sound is a pydub.AudioSegment
    silence_threshold in dB
    chunk_size in ms
    iterate over chunks until you find the first one with sound
    '''
    trim_ms = 0 # ms
    assert chunk_size > 0 # to avoid infinite loop
    while sound[trim_ms:trim_ms+chunk_size].dBFS < silence_threshold and trim_ms < len(sound):
        trim_ms += chunk_size

    return trim_ms

<<<<<<< HEAD
    return chunks


def detect_leading_silence(sound, silence_threshold=-50.0, chunk_size=10):
    '''
    sound is a pydub.AudioSegment
    silence_threshold in dB
    chunk_size in ms
    iterate over chunks until you find the first one with sound
    '''
    trim_ms = 0 # ms
    assert chunk_size > 0 # to avoid infinite loop
    while sound[trim_ms:trim_ms+chunk_size].dBFS < silence_threshold and trim_ms < len(sound):
        trim_ms += chunk_size

    return trim_ms

=======
>>>>>>> 7f4d5e3b
<|MERGE_RESOLUTION|>--- conflicted
+++ resolved
@@ -91,7 +91,6 @@
 def split_on_silence(audio_segment, min_silence_len=1000, silence_thresh=-16, keep_silence=100,
                      seek_step=1):
     """
-<<<<<<< HEAD
     Parameters
     ----------
     audio_segment : AudioSegment
@@ -103,29 +102,15 @@
         Default = -16.0
         Anything quieter than this will be considered silence.
         Measured in dBFS.
-    keep_silence : int, optional
+    keep_silence : int or bool, optional
         Default = 100
         The amount of silence to leave at the beginning and end of the chunks,
         in milliseconds. Keeps the sound from sounding like
         it is abruptly cut off.
-=======
-    audio_segment - original pydub.AudioSegment() object
-
-    min_silence_len - (in ms) minimum length of a silence to be used for
-        a split. default: 1000ms
-
-    silence_thresh - (in dBFS) anything quieter than this will be
-        considered silence. default: -16dBFS
-
-    keep_silence - (in ms or True/False) leave some silence at the beginning
-        and end of the chunks. Keeps the sound from sounding like it
-        is abruptly cut off.
         When the length of the silence is less than the keep_silence duration
         it is split evenly between the preceding and following non-silent
         segments.
         If True is specified, all the silence is kept, if False none is kept.
-        default: 100ms
->>>>>>> 7f4d5e3b
     """
 
     if isinstance(keep_silence, bool):
@@ -158,36 +143,27 @@
 
 
 def detect_leading_silence(sound, silence_threshold=-50.0, chunk_size=10):
-    '''
-    sound is a pydub.AudioSegment
-    silence_threshold in dB
-    chunk_size in ms
-    iterate over chunks until you find the first one with sound
-    '''
+    """Return the amount of silence at the beginning
+    of the sound segment, in milliseconds.
+
+    Parameters
+    ----------
+    sound : AudioSegment
+        The segment on which to detect leading silence.
+    silence_threshold : float, optional
+        Default = -50.0
+        The loudest sound that is considered to be silent, in dB.
+    chunk_size : int, optional
+        Default = 10
+        The length of each chunk, in milliseconds.
+        Each chunk is iterated over until the first
+        non-silent chunk is found.
+    """
+
     trim_ms = 0 # ms
     assert chunk_size > 0 # to avoid infinite loop
-    while sound[trim_ms:trim_ms+chunk_size].dBFS < silence_threshold and trim_ms < len(sound):
+    while sound[trim_ms:trim_ms+chunk_size].dBFS <= silence_threshold and trim_ms < len(sound):
         trim_ms += chunk_size
 
     return trim_ms
 
-<<<<<<< HEAD
-    return chunks
-
-
-def detect_leading_silence(sound, silence_threshold=-50.0, chunk_size=10):
-    '''
-    sound is a pydub.AudioSegment
-    silence_threshold in dB
-    chunk_size in ms
-    iterate over chunks until you find the first one with sound
-    '''
-    trim_ms = 0 # ms
-    assert chunk_size > 0 # to avoid infinite loop
-    while sound[trim_ms:trim_ms+chunk_size].dBFS < silence_threshold and trim_ms < len(sound):
-        trim_ms += chunk_size
-
-    return trim_ms
-
-=======
->>>>>>> 7f4d5e3b
