James Robert
    github: jiaaro
    twitter: @jiaaro
    web: jiaaro.com
    email: pydub@jiaaro.com

Marc Webbie
    github: marcwebbie

Jean-philippe Serafin
    github: jeanphix

Anurag Ramdasan
    github: AnuragRamdasan

Choongmin Lee
    github: clee704

Patrick Pittman
    github: ptpittman

Hunter Lang
    github: hunterlang

Alexey
    github: nihisil

Jaymz Campbell
    github: jaymzcd

Ross McFarland
    github: ross

John McMellen
    github: jmcmellen

Johan Lövgren
    github: dashj

Joachim Krüger
    github: jkrgr

Shichao An
    github: shichao-an

Michael Bortnyck
    github: mbortnyck

André Cloete
    github: aj-cloete

David Acacio
    github: dacacioa

Thiago Abdnur
    github: bolaum

Aurélien Ooms
    github: aureooms

Mike Mattozzi
    github: mmattozzi

Marcio Mazza
    github: marciomazza

Sungsu Lim
    github: proflim

Evandro Myller
    github: emyller

Sérgio Agostinho
    github: SergioRAgostinho

Antonio Larrosa
    github: antlarr

Aaron Craig
    github: craigthelinguist

<<<<<<< HEAD
Jorge Perianez
    github: JPery
=======
Carlos del Castillo
    github: greyalien502

Yudong Sun
    github: sunjerry019
>>>>>>> 23779fdb
<|MERGE_RESOLUTION|>--- conflicted
+++ resolved
@@ -79,13 +79,11 @@
 Aaron Craig
     github: craigthelinguist
 
-<<<<<<< HEAD
-Jorge Perianez
-    github: JPery
-=======
 Carlos del Castillo
     github: greyalien502
 
 Yudong Sun
     github: sunjerry019
->>>>>>> 23779fdb
+
+Jorge Perianez
+    github: JPery