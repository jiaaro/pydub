--- conflicted
+++ resolved
@@ -49,10 +49,8 @@
 André Cloete
     github: aj-cloete
 
-<<<<<<< HEAD
 David Acacio
     github: dacacioa
-=======
+
 Thiago Abdnur
-    github: bolaum
->>>>>>> 917677df
+    github: bolaum