James Robert
    github: jiaaro
    twitter: @jiaaro
    web: jiaaro.com
    email: pydub@jiaaro.com

Marc Webbie
    github: marcwebbie

Jean-philippe Serafin
    github: jeanphix

Anurag Ramdasan
    github: AnuragRamdasan

Choongmin Lee
    github: clee704

Patrick Pittman
    github: ptpittman

Hunter Lang
    github: hunterlang

Alexey
    github: nihisil

Jaymz Campbell
    github: jaymzcd

Ross McFarland
    github: ross

John McMellen
    github: jmcmellen

Johan Lövgren
    github: dashj

Joachim Krüger
    github: jkrgr

Shichao An
    github: shichao-an

Michael Bortnyck
    github: mbortnyck

André Cloete
    github: aj-cloete

David Acacio
    github: dacacioa

Thiago Abdnur
    github: bolaum

Aurélien Ooms
    github: aureooms

Mike Mattozzi
    github: mmattozzi

Marcio Mazza
    github: marciomazza

Sungsu Lim
    github: proflim

Evandro Myller
    github: emyller

Sérgio Agostinho
    github: SergioRAgostinho

Antonio Larrosa
    github: antlarr

Aaron Craig
    github: craigthelinguist

Carlos del Castillo
    github: greyalien502

Yudong Sun
    github: sunjerry019

<<<<<<< HEAD
Chendi Luo
    github: Creonalia
=======
Daniel Lefevre
    gitHub: dplefevre
>>>>>>> f4f4cac2
<|MERGE_RESOLUTION|>--- conflicted
+++ resolved
@@ -85,10 +85,8 @@
 Yudong Sun
     github: sunjerry019
 
-<<<<<<< HEAD
 Chendi Luo
     github: Creonalia
-=======
+
 Daniel Lefevre
-    gitHub: dplefevre
->>>>>>> f4f4cac2
+    gitHub: dplefevre