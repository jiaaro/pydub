James Robert
    github: jiaaro
    twitter: @jiaaro
    web: jiaaro.com
    email: pydub@jiaaro.com

Marc Webbie
    github: marcwebbie

Jean-philippe Serafin
    github: jeanphix

Anurag Ramdasan
    github: AnuragRamdasan

Choongmin Lee
    github: clee704

Patrick Pittman
    github: ptpittman

Hunter Lang
    github: hunterlang

Alexey
    github: nihisil

Jaymz Campbell
    github: jaymzcd

Ross McFarland
    github: ross

John McMellen
    github: jmcmellen

Johan Lövgren
    github: dashj

Joachim Krüger
    github: jkrgr

Shichao An
    github: shichao-an

Michael Bortnyck
    github: mbortnyck

André Cloete
    github: aj-cloete

David Acacio
    github: dacacioa

Thiago Abdnur
    github: bolaum

Aurélien Ooms
    github: aureooms

Mike Mattozzi
    github: mmattozzi

Marcio Mazza
    github: marciomazza

Sungsu Lim
    github: proflim

Evandro Myller
    github: emyller

Sérgio Agostinho
    github: SergioRAgostinho

Antonio Larrosa
    github: antlarr

Aaron Craig
    github: craigthelinguist

<<<<<<< HEAD
Carlos del Castillo
    github: greyalien502
=======
Yudong Sun
    github: sunjerry019
>>>>>>> cb1c871d
<|MERGE_RESOLUTION|>--- conflicted
+++ resolved
@@ -79,10 +79,8 @@
 Aaron Craig
     github: craigthelinguist
 
-<<<<<<< HEAD
 Carlos del Castillo
     github: greyalien502
-=======
+
 Yudong Sun
-    github: sunjerry019
->>>>>>> cb1c871d
+    github: sunjerry019